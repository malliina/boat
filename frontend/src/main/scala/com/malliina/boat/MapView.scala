package com.malliina.boat

import com.malliina.mapbox.{LngLat, MapOptions, MapboxGeocoder, MapboxMap, MapboxMarker, MarkerOptions, mapboxGl}
import org.scalajs.dom.*
import io.circe.*
import io.circe.syntax.EncoderOps
import scalatags.JsDom.all.{`class`, span, stringAttr}
import scala.scalajs.js.{JSON, URIUtils}

object MapView extends CookieNames:
  def default: Either[NotFound, MapView] =
    val lang = readCookie(LanguageName).map(Language.apply).getOrElse(Language.default)
    readCookie(TokenCookieName).map(t => MapView(AccessToken(t), lang))

  def readCookie(key: String): Either[NotFound, String] =
    cookies.get(key).toRight(NotFound(key))

  private def cookies: Map[String, String] = URIUtils
    .decodeURIComponent(document.cookie)
    .split(";")
    .toList
    .map(_.trim.split("=").toList)
    .collect { case key :: value :: _ => key -> value }
    .toMap

class MapView(
  accessToken: AccessToken,
  language: Language,
  val log: BaseLogger = BaseLogger.console
) extends BaseFront:
  mapboxGl.accessToken = accessToken.token

  private val initialSettings = MapCamera()
  private val mapOptions = MapOptions(
    container = MapId,
    style = MapConf.active.styleUrl,
    center = initialSettings.center,
    zoom = initialSettings.zoom,
    hash = true
  )
  val map = MapboxMap(mapOptions)
  private val geocoder = MapboxGeocoder.finland(accessToken)
  val pathFinder = PathFinder(map)
  val settings = MapSettings
  private val SearchKey = "s"
  private val DirectionsKey = "d"
  private var isGeocoderVisible = false

  elemAs[HTMLDivElement](MapId).toOption.get.onkeypress = (e: KeyboardEvent) =>
    if !document.activeElement.isInstanceOf[HTMLInputElement] then
      e.key match
        case SearchKey =>
          if isGeocoderVisible then map.removeControl(geocoder)
          else
            map.addControl(geocoder)
            // focuses the search box when opened
            focusSearch("mapboxgl-ctrl-geocoder", e)
          isGeocoderVisible = !isGeocoderVisible
        case DirectionsKey =>
          pathFinder.toggleState()
        case _ =>
          ()
  var socket: Option[MapSocket] = None

  map.on(
    "load",
    () =>
      val mode = if Option(href.getFragment).isDefined then MapMode.Stay else MapMode.Fit
      val sample = queryInt(SampleKey).getOrElse(Constants.DefaultSample)
      socket = Option(MapSocket(map, pathFinder, readTrack, Option(sample), mode, language))
<<<<<<< HEAD
      if true then
=======
      if initialSettings.customCenter then
>>>>>>> 92778025
        map.putLayer(
          Layer.symbol(
            "custom-center",
            pathFinder.pointFor(initialSettings.center),
            ImageLayout("border-dot-13", `icon-size` = 1)
          )
        )
<<<<<<< HEAD
=======
//        MapboxMarker(span(`class` := "marker start"), initialSettings.center, map)
>>>>>>> 92778025
  )

  map.on(
    "moveend",
    () =>
      val camera = MapCamera(LngLat.coord(map.getCenter()), map.getZoom(), false)
      settings.save(camera)
  )

  elem(ModalId).foreach(initModal)

  initNavDropdown()

  private def focusSearch(className: String, e: KeyboardEvent) =
    document
      .getElementsByClassName(className)
      .map(
        _.getElementsByTagName("input")
          .map(_.asInstanceOf[HTMLInputElement])
          .headOption
          .map { in =>
            e.preventDefault()
            in.focus()
          }
      )

  def craftSampleQuery =
    val prefix = if queryString.isEmpty then "" else "&"
    s"$prefix$SampleKey=${Constants.DefaultSample}"

  private def initModal(modal: Element): Unit =
    window.addOnClick { e =>
      if e.target == modal then modal.hide()
    }
    modal.getElementsByClassName(Close).headOption.foreach { node =>
      node.asInstanceOf[HTMLSpanElement].onclick = _ => modal.hide()
    }
    elemAs[HTMLSpanElement](Question).foreach { q =>
      q.onclick = _ => modal.show()
    }

  private def initNavDropdown(): Unit =
    initDropdown(DropdownLinkId, DropdownContentId)
    initDropdown(BoatDropdownId, BoatDropdownContentId)
    initDeviceDropdown()

  private def initDropdown(linkId: String, contentId: String): Unit =
    htmlElem(linkId).foreach { link =>
      htmlElem(contentId).foreach { content =>
        link.addOnClick(_ => toggleClass(content, Visible))
        window.addOnClick { e =>
          if e.target.isOutside(content) && e.target.isOutside(link) && content.classList.contains(
              Visible
            )
          then content.classList.remove(Visible)
        }
      }
    }

  private def initDeviceDropdown() = document.getElementsByClassName(DeviceLinkClass).map { boat =>
    boat.addOnClick { e =>
      val boatName = BoatName(e.target.asInstanceOf[HTMLElement].getAttribute("data-name"))
      socket.foreach { s =>
        s.fly(boatName)
      }
    }
  }

  private def toggleClass(e: HTMLElement, className: String): Unit =
    val classList = e.classList
    if classList.contains(className) then classList.remove(className)
    else classList.add(className)

  private def htmlElem(id: String) = elemAs[HTMLElement](id)

  def parse[T: Encoder](t: T) = JSON.parse(t.asJson.noSpaces)<|MERGE_RESOLUTION|>--- conflicted
+++ resolved
@@ -68,11 +68,7 @@
       val mode = if Option(href.getFragment).isDefined then MapMode.Stay else MapMode.Fit
       val sample = queryInt(SampleKey).getOrElse(Constants.DefaultSample)
       socket = Option(MapSocket(map, pathFinder, readTrack, Option(sample), mode, language))
-<<<<<<< HEAD
-      if true then
-=======
       if initialSettings.customCenter then
->>>>>>> 92778025
         map.putLayer(
           Layer.symbol(
             "custom-center",
@@ -80,10 +76,6 @@
             ImageLayout("border-dot-13", `icon-size` = 1)
           )
         )
-<<<<<<< HEAD
-=======
-//        MapboxMarker(span(`class` := "marker start"), initialSettings.center, map)
->>>>>>> 92778025
   )
 
   map.on(
